--- conflicted
+++ resolved
@@ -53,10 +53,6 @@
 static ROTATION_RELAY_SERVER: AtomicUsize = AtomicUsize::new(0);
 type RelayServers = Vec<String>;
 static CHECK_RELAY_TIMEOUT: u64 = 3_000;
-<<<<<<< HEAD
-=======
-static ALWAYS_USE_RELAY: AtomicBool = AtomicBool::new(true);
->>>>>>> 95a2329d
 
 #[derive(Clone)]
 struct Inner {
@@ -451,11 +447,7 @@
                 }
                 Some(rendezvous_message::Union::RelayResponse(mut rr)) => {
                     log::info!(
-<<<<<<< HEAD
                         "handle_tcp receive RelayResponse: {:?} {:?}",
-=======
-                        "handle_tcp RelayResponse: {:?} {:?}",
->>>>>>> 95a2329d
                         rr,
                         &addr,
                     );
@@ -687,8 +679,6 @@
                 return Ok((msg_out, None));
             }
             let mut msg_out = RendezvousMessage::new();
-<<<<<<< HEAD
-
             let socket_addr = AddrMangle::encode(addr).into();
             ph.nat_type = NatType::SYMMETRIC.into(); // will force relay
             log::info!(
@@ -702,58 +692,6 @@
                 nat_type: ph.nat_type,
                 ..Default::default()
             });
-=======
-            let peer_is_lan = self.is_lan(peer_addr);
-            let is_lan = self.is_lan(addr);
-
-            log::info!(
-                "peer_addr {:?} addr {:?} peer_is_lan = {:?} is_lan = {:?}",
-                peer_addr,
-                addr,peer_is_lan,is_lan
-            );
-            let mut relay_server = self.get_relay_server(addr.ip(), peer_addr.ip());
-            if ALWAYS_USE_RELAY.load(Ordering::SeqCst) || (peer_is_lan ^ is_lan) {
-                if peer_is_lan {
-                    // https://github.com/rustdesk/rustdesk-server/issues/24
-                    relay_server = self.inner.local_ip.clone()
-                }
-                ph.nat_type = NatType::SYMMETRIC.into(); // will force relay
-            }
-            let same_intranet: bool = (peer_is_lan && is_lan || {
-                    match (peer_addr, addr) {
-                        (SocketAddr::V4(a), SocketAddr::V4(b)) => a.ip() == b.ip(),
-                        (SocketAddr::V6(a), SocketAddr::V6(b)) => a.ip() == b.ip(),
-                        _ => false,
-                    }
-                });
-            let socket_addr = AddrMangle::encode(addr).into();
-            if same_intranet {
-                log::info!(
-                    "Fetch local addr {:?} {:?} request from {:?}",
-                    id,
-                    peer_addr,
-                    addr
-                );
-                msg_out.set_fetch_local_addr(FetchLocalAddr {
-                    socket_addr,
-                    relay_server,
-                    ..Default::default()
-                });
-            } else {
-                log::info!(
-                    "Punch hole {:?} {:?} request from {:?}",
-                    id,
-                    peer_addr,
-                    addr
-                );
-                msg_out.set_punch_hole(PunchHole {
-                    socket_addr,
-                    nat_type: ph.nat_type,
-                    relay_server,
-                    ..Default::default()
-                });
-            }
->>>>>>> 95a2329d
             Ok((msg_out, Some(peer_addr)))
         } else {
             let mut msg_out = RendezvousMessage::new();
@@ -876,177 +814,6 @@
         self.relay_servers[i].clone()
     }
 
-<<<<<<< HEAD
-=======
-    async fn check_cmd(&self, cmd: &str) -> String {
-        use std::fmt::Write as _;
-
-        let mut res = "".to_owned();
-        let mut fds = cmd.trim().split(' ');
-        match fds.next() {
-            Some("h") => {
-                res = format!(
-                    "{}\n{}\n{}\n{}\n{}\n{}\n",
-                    "relay-servers(rs) <separated by ,>",
-                    "reload-geo(rg)",
-                    "ip-blocker(ib) [<ip>|<number>] [-]",
-                    "ip-changes(ic) [<id>|<number>] [-]",
-                    "always-use-relay(aur)",
-                    "test-geo(tg) <ip1> <ip2>"
-                )
-            }
-            Some("relay-servers" | "rs") => {
-                if let Some(rs) = fds.next() {
-                    self.tx.send(Data::RelayServers0(rs.to_owned())).ok();
-                } else {
-                    for ip in self.relay_servers.iter() {
-                        let _ = writeln!(res, "{ip}");
-                    }
-                }
-            }
-            Some("ip-blocker" | "ib") => {
-                let mut lock = IP_BLOCKER.lock().await;
-                lock.retain(|&_, (a, b)| {
-                    a.1.elapsed().as_secs() <= IP_BLOCK_DUR
-                        || b.1.elapsed().as_secs() <= DAY_SECONDS
-                });
-                res = format!("{}\n", lock.len());
-                let ip = fds.next();
-                let mut start = ip.map(|x| x.parse::<i32>().unwrap_or(-1)).unwrap_or(-1);
-                if start < 0 {
-                    if let Some(ip) = ip {
-                        if let Some((a, b)) = lock.get(ip) {
-                            let _ = writeln!(
-                                res,
-                                "{}/{}s {}/{}s",
-                                a.0,
-                                a.1.elapsed().as_secs(),
-                                b.0.len(),
-                                b.1.elapsed().as_secs()
-                            );
-                        }
-                        if fds.next() == Some("-") {
-                            lock.remove(ip);
-                        }
-                    } else {
-                        start = 0;
-                    }
-                }
-                if start >= 0 {
-                    let mut it = lock.iter();
-                    for i in 0..(start + 10) {
-                        let x = it.next();
-                        if x.is_none() {
-                            break;
-                        }
-                        if i < start {
-                            continue;
-                        }
-                        if let Some((ip, (a, b))) = x {
-                            let _ = writeln!(
-                                res,
-                                "{}: {}/{}s {}/{}s",
-                                ip,
-                                a.0,
-                                a.1.elapsed().as_secs(),
-                                b.0.len(),
-                                b.1.elapsed().as_secs()
-                            );
-                        }
-                    }
-                }
-            }
-            Some("ip-changes" | "ic") => {
-                let mut lock = IP_CHANGES.lock().await;
-                lock.retain(|&_, v| v.0.elapsed().as_secs() < IP_CHANGE_DUR_X2 && v.1.len() > 1);
-                res = format!("{}\n", lock.len());
-                let id = fds.next();
-                let mut start = id.map(|x| x.parse::<i32>().unwrap_or(-1)).unwrap_or(-1);
-                if !(0..=10_000_000).contains(&start) {
-                    if let Some(id) = id {
-                        if let Some((tm, ips)) = lock.get(id) {
-                            let _ = writeln!(res, "{}s {:?}", tm.elapsed().as_secs(), ips);
-                        }
-                        if fds.next() == Some("-") {
-                            lock.remove(id);
-                        }
-                    } else {
-                        start = 0;
-                    }
-                }
-                if start >= 0 {
-                    let mut it = lock.iter();
-                    for i in 0..(start + 10) {
-                        let x = it.next();
-                        if x.is_none() {
-                            break;
-                        }
-                        if i < start {
-                            continue;
-                        }
-                        if let Some((id, (tm, ips))) = x {
-                            let _ = writeln!(res, "{}: {}s {:?}", id, tm.elapsed().as_secs(), ips,);
-                        }
-                    }
-                }
-            }
-            Some("test-geo" | "tg") => {
-                if let Some(rs) = fds.next() {
-                    if let Ok(a) = rs.parse::<IpAddr>() {
-                        if let Some(rs) = fds.next() {
-                            if let Ok(b) = rs.parse::<IpAddr>() {
-                                res = format!("{:?}", self.get_relay_server(a, b));
-                            }
-                        } else {
-                            res = format!("{:?}", self.get_relay_server(a, a));
-                        }
-                    }
-                }
-            }
-            _ => {}
-        }
-        res
-    }
-
-    async fn handle_listener2(&self, stream: TcpStream, addr: SocketAddr) {
-        let mut rs = self.clone();
-        if addr.ip().is_loopback() {
-            tokio::spawn(async move {
-                let mut stream = stream;
-                let mut buffer = [0; 1024];
-                if let Ok(Ok(n)) = timeout(1000, stream.read(&mut buffer[..])).await {
-                    if let Ok(data) = std::str::from_utf8(&buffer[..n]) {
-                        let res = rs.check_cmd(data).await;
-                        stream.write(res.as_bytes()).await.ok();
-                    }
-                }
-            });
-            return;
-        }
-        let stream = FramedStream::from(stream, addr);
-        tokio::spawn(async move {
-            let mut stream = stream;
-            if let Some(Ok(bytes)) = stream.next_timeout(30_000).await {
-                if let Ok(msg_in) = RendezvousMessage::parse_from_bytes(&bytes) {
-                    match msg_in.union {
-                        Some(rendezvous_message::Union::TestNatRequest(_)) => {
-                            let mut msg_out = RendezvousMessage::new();
-                            msg_out.set_test_nat_response(TestNatResponse {
-                                port: addr.port() as _,
-                                ..Default::default()
-                            });
-                            stream.send(&msg_out).await.ok();
-                        }
-                        Some(rendezvous_message::Union::OnlineRequest(or)) => {
-                            allow_err!(rs.handle_online_request(&mut stream, or.peers).await);
-                        }
-                        _ => {}
-                    }
-                }
-            }
-        });
-    }
->>>>>>> 95a2329d
 
     async fn handle_listener(&self, stream: TcpStream, addr: SocketAddr, key: &str) {
         log::debug!("Tcp connection from {:?}", addr);
